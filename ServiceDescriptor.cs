﻿using System;
using System.Collections.Generic;
using System.ComponentModel;
using System.Data;
using System.Diagnostics;
using System.Reflection;
using System.Runtime.InteropServices;
using System.ServiceProcess;
using System.Text;
using System.IO;
using System.Net;
using WMI;
using System.Xml;
using System.Threading;
using Microsoft.Win32;

namespace winsw
{
    /// <summary>
    /// In-memory representation of the configuration file.
    /// </summary>
    public class ServiceDescriptor
    {
        protected readonly XmlDocument dom = new XmlDocument();

        /// <summary>
        /// Where did we find the configuration file?
        /// 
        /// This string is "c:\abc\def\ghi" when the configuration XML is "c:\abc\def\ghi.xml"
        /// </summary>
        public string BasePath { get; set; }
        /// <summary>
        /// The file name portion of the configuration file.
        /// 
        /// In the above example, this would be "ghi".
        /// </summary>
        public string BaseName { get; set; }

        public virtual string ExecutablePath
        {
            get
            {
                // this returns the executable name as given by the calling process, so
                // it needs to be absolutized.
                string p = Environment.GetCommandLineArgs()[0];
                return Path.Combine(AppDomain.CurrentDomain.BaseDirectory, p);

            }
        }

        public ServiceDescriptor()
        {
            // find co-located configuration xml. We search up to the ancestor directories to simplify debugging,
            // as well as trimming off ".vshost" suffix (which is used during debugging)
            string p = ExecutablePath;
            string baseName = Path.GetFileNameWithoutExtension(p);
            if (baseName.EndsWith(".vshost")) baseName = baseName.Substring(0, baseName.Length - 7);
            while (true)
            {
                p = Path.GetDirectoryName(p);
                if (File.Exists(Path.Combine(p, baseName + ".xml")))
                    break;
            }

            BaseName = baseName;
            BasePath = Path.Combine(p, BaseName);

            dom.Load(BasePath + ".xml");

            // register the base directory as environment variable so that future expansions can refer to this.
            Environment.SetEnvironmentVariable("BASE", p);
            // ditto for ID
            Environment.SetEnvironmentVariable("SERVICE_ID", Id);
            Environment.SetEnvironmentVariable("WINSW_EXECUTABLE", ExecutablePath);
        }

        /// <summary>
        /// Loads descriptor from existing DOM
        /// </summary>
        public ServiceDescriptor(XmlDocument dom)
        {
            this.dom = dom;
        }

        public static ServiceDescriptor FromXML(string xml)
        {
            var dom = new XmlDocument();
            dom.LoadXml(xml);
            return new ServiceDescriptor(dom);
        }

        private string SingleElement(string tagName)
        {
            return SingleElement(tagName, false);
        }

        private string SingleElement(string tagName, Boolean optional)
        {
            var n = dom.SelectSingleNode("//" + tagName);
            if (n == null && !optional) throw new InvalidDataException("<" + tagName + "> is missing in configuration XML");
            return n == null ? null : Environment.ExpandEnvironmentVariables(n.InnerText);
        }

        private int SingleIntElement(XmlNode parent, string tagName, int defaultValue)
        {
            var e = parent.SelectSingleNode(tagName);

            if (e == null)
            {
                return defaultValue;
            }
            else
            {
                return int.Parse(e.InnerText);
            }
        }

        private TimeSpan SingleTimeSpanElement(XmlNode parent, string tagName, TimeSpan defaultValue)
        {
            var e = parent.SelectSingleNode(tagName);

            if (e == null)
            {
                return defaultValue;
            }
            else
            {
                return ParseTimeSpan(e.InnerText);
            }
        }

        private TimeSpan ParseTimeSpan(string v)
        {
            v = v.Trim();
            foreach (var s in SUFFIX)
            {
                if (v.EndsWith(s.Key))
                {
                    return TimeSpan.FromMilliseconds(int.Parse(v.Substring(0, v.Length - s.Key.Length).Trim()) * s.Value);
                }
            }
            return TimeSpan.FromMilliseconds(int.Parse(v));
        }

        private static readonly Dictionary<string,long> SUFFIX = new Dictionary<string,long> {
            { "ms",     1 }, 
            { "sec",    1000L },
            { "secs",   1000L },
            { "min",    1000L*60L },
            { "mins",   1000L*60L },
            { "hr",     1000L*60L*60L },
            { "hrs",    1000L*60L*60L },
            { "hour",   1000L*60L*60L },
            { "hours",  1000L*60L*60L },
            { "day",    1000L*60L*60L*24L },
            { "days",   1000L*60L*60L*24L }
        };

        /// <summary>
        /// Path to the executable.
        /// </summary>
        public string Executable
        {
            get
            {
                return SingleElement("executable");
            }
        }

        /// <summary>
        /// Optionally specify a different Path to an executable to shutdown the service.
        /// </summary>
        public string StopExecutable
        {
            get
            {
                return SingleElement("stopexecutable");
            }
        }

        /// <summary>
        /// Arguments or multiple optional argument elements which overrule the arguments element.
        /// </summary>
        public string Arguments
        {
            get
            {
                string arguments = AppendTags("argument");

                if (arguments == null)
                {
                    var argumentsNode = dom.SelectSingleNode("//arguments");

                    if (argumentsNode == null)
                    {
                        return "";
                    }

                    return Environment.ExpandEnvironmentVariables(argumentsNode.InnerText);
                }
                else
                {
                    return arguments;
                }
            }
        }

        /// <summary>
        /// Multiple optional startargument elements.
        /// </summary>
        public string Startarguments
        {
            get
            {
                return AppendTags("startargument");
            }
        }

        /// <summary>
        /// Multiple optional stopargument elements.
        /// </summary>
        public string Stoparguments
        {
            get
            {
                return AppendTags("stopargument");
            }
        }

        /// <summary>
        /// Optional working directory.
        /// </summary>
        public string WorkingDirectory {
            get {
                var wd = SingleElement("workingdirectory", true);
                return String.IsNullOrEmpty(wd) ? Path.GetDirectoryName(Assembly.GetExecutingAssembly().Location) : wd;
            }
        }

        /// <summary>
        /// Combines the contents of all the elements of the given name,
        /// or return null if no element exists. Handles whitespace quotation.
        /// </summary>
        private string AppendTags(string tagName)
        {
            XmlNode argumentNode = dom.SelectSingleNode("//" + tagName);

            if (argumentNode == null)
            {
                return null;
            }
            else
            {
                string arguments = "";

                foreach (XmlElement argument in dom.SelectNodes("//" + tagName))
                {
                    string token = Environment.ExpandEnvironmentVariables(argument.InnerText);

                    if (token.StartsWith("\"") && token.EndsWith("\""))
                    {
                        // for backward compatibility, if the argument is already quoted, leave it as is.
                        // in earlier versions we didn't handle quotation, so the user might have worked
                        // around it by themselves
                    }
                    else
                    {
                        if (token.Contains(" "))
                        {
                            token = '"' + token + '"';
                        }
                    }
                    arguments += " " + token;
                }

                return arguments;
            }
        }

        /// <summary>
        /// LogDirectory is the service wrapper executable directory or the optionally specified logpath element.
        /// </summary>
        public string LogDirectory
        {
            get
            {
                XmlNode loggingNode = dom.SelectSingleNode("//logpath");

                if (loggingNode != null)
                {
                    return Environment.ExpandEnvironmentVariables(loggingNode.InnerText);
                }
                else
                {
                    return Path.GetDirectoryName(ExecutablePath);
                }
            }
        }

        public LogHandler LogHandler
        {
            get
            {
                string mode=null;
                
                // first, backward compatibility with older configuration
                XmlElement e = (XmlElement)dom.SelectSingleNode("//logmode");
                if (e!=null) {
                    mode = e.InnerText;
                } else {
                    // this is more modern way, to support nested elements as configuration
                    e = (XmlElement)dom.SelectSingleNode("//log");
                    if (e!=null)
                        mode = e.GetAttribute("mode");
                }

                if (mode == null) mode = "append";

                switch (mode)
                {
                    case "rotate":
                        return new SizeBasedRollingLogAppender(LogDirectory, BaseName);

                    case "none":
                        return new IgnoreLogAppender();

                    case "reset":
                        return new ResetLogAppender(LogDirectory, BaseName);

                    case "roll":
                        return new RollingLogAppender(LogDirectory, BaseName);

                    case "roll-by-time":
                        XmlNode patternNode = e.SelectSingleNode("pattern");
                        if (patternNode == null)
                        {
                            throw new InvalidDataException("Time Based rolling policy is specified but no pattern can be found in configuration XML.");
                        }
                        string pattern = patternNode.InnerText;
                        int period = SingleIntElement(e,"period",1);
                        return new TimeBasedRollingLogAppender(LogDirectory, BaseName, pattern, period);

                    case "roll-by-size":
                        int sizeThreshold = SingleIntElement(e,"sizeThreshold",10*1024)  * SizeBasedRollingLogAppender.BYTES_PER_KB;
                        int keepFiles = SingleIntElement(e,"keepFiles",SizeBasedRollingLogAppender.DEFAULT_FILES_TO_KEEP);
                        return new SizeBasedRollingLogAppender(LogDirectory, BaseName, sizeThreshold, keepFiles);

                    case "append":
                        return new DefaultLogAppender(LogDirectory, BaseName);

                    default:
                        throw new InvalidDataException("Undefined logging mode: " + mode);
                }
            }

        }

        /// <summary>
        /// Optionally specified depend services that must start before this service starts.
        /// </summary>
        public string[] ServiceDependencies
        {
            get
            {
                System.Collections.ArrayList serviceDependencies = new System.Collections.ArrayList();

                foreach (XmlNode depend in dom.SelectNodes("//depend"))
                {
                    serviceDependencies.Add(depend.InnerText);
                }

                return (string[])serviceDependencies.ToArray(typeof(string));
            }
        }

        public string Id
        {
            get
            {
                return SingleElement("id");
            }
        }

        public string Caption
        {
            get
            {
                return SingleElement("name");
            }
        }

        public string Description
        {
            get
            {
                return SingleElement("description");
            }
        }

        /// <summary>
        /// True if the service should when finished on shutdown.
        /// This doesn't work on some OSes. See http://msdn.microsoft.com/en-us/library/ms679277%28VS.85%29.aspx
        /// </summary>
        public bool BeepOnShutdown
        {
            get
            {
                return dom.SelectSingleNode("//beeponshutdown") != null;
            }
        }


        /// <summary>
        /// The estimated time required for a pending stop operation (default 15 secs).
        /// Before the specified amount of time has elapsed, the service should make its next call to the SetServiceStatus function 
        /// with either an incremented checkPoint value or a change in currentState. (see http://msdn.microsoft.com/en-us/library/ms685996.aspx)
        /// </summary>
        public TimeSpan WaitHint
        {
            get
            {
                return SingleTimeSpanElement(dom, "//waithint", TimeSpan.FromSeconds(15));
            }
        }


        /// <summary>
        /// The time before the service should make its next call to the SetServiceStatus function 
        /// with an incremented checkPoint value (default 1 sec).
        /// Do not wait longer than the wait hint. A good interval is one-tenth of the wait hint but not less than 1 second and not more than 10 seconds.
        /// </summary>
        public TimeSpan SleepTime
        {
            get
            {
                return SingleTimeSpanElement(dom, "//sleeptime", TimeSpan.FromSeconds(1));
            }
        }

        /// <summary>
        /// True if the service can interact with the desktop.
        /// </summary>
        public bool Interactive
        {
            get
            {
                return dom.SelectSingleNode("//interactive") != null;
            }
        }

        /// <summary>
        /// Environment variable overrides
        /// </summary>
        public Dictionary<string, string> EnvironmentVariables
        {
            get
            {
                Dictionary<string, string> map = new Dictionary<string, string>();
                foreach (XmlNode n in dom.SelectNodes("//env"))
                {
                    string key = n.Attributes["name"].Value;
                    string value = Environment.ExpandEnvironmentVariables(n.Attributes["value"].Value);
                    map[key] = value;

                    Environment.SetEnvironmentVariable(key, value);
                }
                return map;
            }
        }

        /// <summary>
        /// List of downloads to be performed by the wrapper before starting
        /// a service.
        /// </summary>
        public List<Download> Downloads
        {
            get
            {
                List<Download> r = new List<Download>();
                foreach (XmlNode n in dom.SelectNodes("//download"))
                {
                    r.Add(new Download(n));
                }
                return r;
            }
        }

        public List<SC_ACTION> FailureActions
        {
            get
            {
                List<SC_ACTION> r = new List<SC_ACTION>();
                foreach (XmlNode n in dom.SelectNodes("//onfailure"))
                {
                    SC_ACTION_TYPE type;
                    string action = n.Attributes["action"].Value;
                    switch (action)
                    {
                        case "restart":
                            type = SC_ACTION_TYPE.SC_ACTION_RESTART;
                            break;
                        case "none":
                            type = SC_ACTION_TYPE.SC_ACTION_NONE;
                            break;
                        case "reboot":
                            type = SC_ACTION_TYPE.SC_ACTION_REBOOT;
                            break;
                        default:
                            throw new Exception("Invalid failure action: " + action);
                    }
                    XmlAttribute delay = n.Attributes["delay"];
                    r.Add(new SC_ACTION(type, delay != null ? ParseTimeSpan(delay.Value) : TimeSpan.Zero));
                }
                return r;
            }
        }

        public TimeSpan ResetFailureAfter
        {
            get
            {
                return SingleTimeSpanElement(dom, "//resetfailure", TimeSpan.FromDays(1));
            }
        }

        protected string GetServiceAccountPart(string subNodeName)
		{
			var node = dom.SelectSingleNode("//serviceaccount");

            if (node != null)
            {
                var subNode = node.SelectSingleNode(subNodeName);
                if (subNode != null)
                {
                    return subNode.InnerText;
                } 
            }

			return null;

		}

		protected string serviceAccountDomain
		{
			get{
				return GetServiceAccountPart("domain");
			}
		}

		protected string serviceAccountName
		{
			get
			{
				return GetServiceAccountPart("user");
			}
		}

		public string ServiceAccountPassword
		{
			get
			{
				return GetServiceAccountPart("password");
			}
		}

		public string ServiceAccountUser
		{
			get { return (serviceAccountDomain ?? "NULL") + @"\" + (serviceAccountName ?? "NULL"); }
		}

		public bool HasServiceAccount()
		{
			return !string.IsNullOrEmpty(serviceAccountDomain) && !string.IsNullOrEmpty(serviceAccountName);
		}

         /// <summary>
         /// Time to wait for the service to gracefully shutdown before we forcibly kill it
         /// </summary>
        public TimeSpan StopTimeout
        {
            get
            {
<<<<<<< HEAD
                return SingleTimeSpanElement(dom.FirstChild, "stoptimeout", TimeSpan.FromSeconds(15));
            }
        }

        public bool StopParentProcessFirst
        {
            get
            {
                var value = SingleElement("stopparentprocessfirst", true);
                bool result;
                if (bool.TryParse(value, out result))
                {
                    return result;
                }
                return false;
=======
                return SingleTimeSpanElement(dom, "//stoptimeout", TimeSpan.FromSeconds(15));
>>>>>>> 60817bcd
            }
        }

        /// <summary>
        /// Desired process priority or null if not specified.
        /// </summary>
        public ProcessPriorityClass Priority
        {
            get
            {
                var p = SingleElement("priority",true);
                if (p == null) return ProcessPriorityClass.Normal;  // default value

                return (ProcessPriorityClass)Enum.Parse(typeof(ProcessPriorityClass), p, true);
            }
        }
    }
}
<|MERGE_RESOLUTION|>--- conflicted
+++ resolved
@@ -1,619 +1,615 @@
-﻿using System;
-using System.Collections.Generic;
-using System.ComponentModel;
-using System.Data;
-using System.Diagnostics;
-using System.Reflection;
-using System.Runtime.InteropServices;
-using System.ServiceProcess;
-using System.Text;
-using System.IO;
-using System.Net;
-using WMI;
-using System.Xml;
-using System.Threading;
-using Microsoft.Win32;
-
-namespace winsw
-{
-    /// <summary>
-    /// In-memory representation of the configuration file.
-    /// </summary>
-    public class ServiceDescriptor
-    {
-        protected readonly XmlDocument dom = new XmlDocument();
-
-        /// <summary>
-        /// Where did we find the configuration file?
-        /// 
-        /// This string is "c:\abc\def\ghi" when the configuration XML is "c:\abc\def\ghi.xml"
-        /// </summary>
-        public string BasePath { get; set; }
-        /// <summary>
-        /// The file name portion of the configuration file.
-        /// 
-        /// In the above example, this would be "ghi".
-        /// </summary>
-        public string BaseName { get; set; }
-
-        public virtual string ExecutablePath
-        {
-            get
-            {
-                // this returns the executable name as given by the calling process, so
-                // it needs to be absolutized.
-                string p = Environment.GetCommandLineArgs()[0];
-                return Path.Combine(AppDomain.CurrentDomain.BaseDirectory, p);
-
-            }
-        }
-
-        public ServiceDescriptor()
-        {
-            // find co-located configuration xml. We search up to the ancestor directories to simplify debugging,
-            // as well as trimming off ".vshost" suffix (which is used during debugging)
-            string p = ExecutablePath;
-            string baseName = Path.GetFileNameWithoutExtension(p);
-            if (baseName.EndsWith(".vshost")) baseName = baseName.Substring(0, baseName.Length - 7);
-            while (true)
-            {
-                p = Path.GetDirectoryName(p);
-                if (File.Exists(Path.Combine(p, baseName + ".xml")))
-                    break;
-            }
-
-            BaseName = baseName;
-            BasePath = Path.Combine(p, BaseName);
-
-            dom.Load(BasePath + ".xml");
-
-            // register the base directory as environment variable so that future expansions can refer to this.
-            Environment.SetEnvironmentVariable("BASE", p);
-            // ditto for ID
-            Environment.SetEnvironmentVariable("SERVICE_ID", Id);
-            Environment.SetEnvironmentVariable("WINSW_EXECUTABLE", ExecutablePath);
-        }
-
-        /// <summary>
-        /// Loads descriptor from existing DOM
-        /// </summary>
-        public ServiceDescriptor(XmlDocument dom)
-        {
-            this.dom = dom;
-        }
-
-        public static ServiceDescriptor FromXML(string xml)
-        {
-            var dom = new XmlDocument();
-            dom.LoadXml(xml);
-            return new ServiceDescriptor(dom);
-        }
-
-        private string SingleElement(string tagName)
-        {
-            return SingleElement(tagName, false);
-        }
-
-        private string SingleElement(string tagName, Boolean optional)
-        {
-            var n = dom.SelectSingleNode("//" + tagName);
-            if (n == null && !optional) throw new InvalidDataException("<" + tagName + "> is missing in configuration XML");
-            return n == null ? null : Environment.ExpandEnvironmentVariables(n.InnerText);
-        }
-
-        private int SingleIntElement(XmlNode parent, string tagName, int defaultValue)
-        {
-            var e = parent.SelectSingleNode(tagName);
-
-            if (e == null)
-            {
-                return defaultValue;
-            }
-            else
-            {
-                return int.Parse(e.InnerText);
-            }
-        }
-
-        private TimeSpan SingleTimeSpanElement(XmlNode parent, string tagName, TimeSpan defaultValue)
-        {
-            var e = parent.SelectSingleNode(tagName);
-
-            if (e == null)
-            {
-                return defaultValue;
-            }
-            else
-            {
-                return ParseTimeSpan(e.InnerText);
-            }
-        }
-
-        private TimeSpan ParseTimeSpan(string v)
-        {
-            v = v.Trim();
-            foreach (var s in SUFFIX)
-            {
-                if (v.EndsWith(s.Key))
-                {
-                    return TimeSpan.FromMilliseconds(int.Parse(v.Substring(0, v.Length - s.Key.Length).Trim()) * s.Value);
-                }
-            }
-            return TimeSpan.FromMilliseconds(int.Parse(v));
-        }
-
-        private static readonly Dictionary<string,long> SUFFIX = new Dictionary<string,long> {
-            { "ms",     1 }, 
-            { "sec",    1000L },
-            { "secs",   1000L },
-            { "min",    1000L*60L },
-            { "mins",   1000L*60L },
-            { "hr",     1000L*60L*60L },
-            { "hrs",    1000L*60L*60L },
-            { "hour",   1000L*60L*60L },
-            { "hours",  1000L*60L*60L },
-            { "day",    1000L*60L*60L*24L },
-            { "days",   1000L*60L*60L*24L }
-        };
-
-        /// <summary>
-        /// Path to the executable.
-        /// </summary>
-        public string Executable
-        {
-            get
-            {
-                return SingleElement("executable");
-            }
-        }
-
-        /// <summary>
-        /// Optionally specify a different Path to an executable to shutdown the service.
-        /// </summary>
-        public string StopExecutable
-        {
-            get
-            {
-                return SingleElement("stopexecutable");
-            }
-        }
-
-        /// <summary>
-        /// Arguments or multiple optional argument elements which overrule the arguments element.
-        /// </summary>
-        public string Arguments
-        {
-            get
-            {
-                string arguments = AppendTags("argument");
-
-                if (arguments == null)
-                {
-                    var argumentsNode = dom.SelectSingleNode("//arguments");
-
-                    if (argumentsNode == null)
-                    {
-                        return "";
-                    }
-
-                    return Environment.ExpandEnvironmentVariables(argumentsNode.InnerText);
-                }
-                else
-                {
-                    return arguments;
-                }
-            }
-        }
-
-        /// <summary>
-        /// Multiple optional startargument elements.
-        /// </summary>
-        public string Startarguments
-        {
-            get
-            {
-                return AppendTags("startargument");
-            }
-        }
-
-        /// <summary>
-        /// Multiple optional stopargument elements.
-        /// </summary>
-        public string Stoparguments
-        {
-            get
-            {
-                return AppendTags("stopargument");
-            }
-        }
-
-        /// <summary>
-        /// Optional working directory.
-        /// </summary>
-        public string WorkingDirectory {
-            get {
-                var wd = SingleElement("workingdirectory", true);
-                return String.IsNullOrEmpty(wd) ? Path.GetDirectoryName(Assembly.GetExecutingAssembly().Location) : wd;
-            }
-        }
-
-        /// <summary>
-        /// Combines the contents of all the elements of the given name,
-        /// or return null if no element exists. Handles whitespace quotation.
-        /// </summary>
-        private string AppendTags(string tagName)
-        {
-            XmlNode argumentNode = dom.SelectSingleNode("//" + tagName);
-
-            if (argumentNode == null)
-            {
-                return null;
-            }
-            else
-            {
-                string arguments = "";
-
-                foreach (XmlElement argument in dom.SelectNodes("//" + tagName))
-                {
-                    string token = Environment.ExpandEnvironmentVariables(argument.InnerText);
-
-                    if (token.StartsWith("\"") && token.EndsWith("\""))
-                    {
-                        // for backward compatibility, if the argument is already quoted, leave it as is.
-                        // in earlier versions we didn't handle quotation, so the user might have worked
-                        // around it by themselves
-                    }
-                    else
-                    {
-                        if (token.Contains(" "))
-                        {
-                            token = '"' + token + '"';
-                        }
-                    }
-                    arguments += " " + token;
-                }
-
-                return arguments;
-            }
-        }
-
-        /// <summary>
-        /// LogDirectory is the service wrapper executable directory or the optionally specified logpath element.
-        /// </summary>
-        public string LogDirectory
-        {
-            get
-            {
-                XmlNode loggingNode = dom.SelectSingleNode("//logpath");
-
-                if (loggingNode != null)
-                {
-                    return Environment.ExpandEnvironmentVariables(loggingNode.InnerText);
-                }
-                else
-                {
-                    return Path.GetDirectoryName(ExecutablePath);
-                }
-            }
-        }
-
-        public LogHandler LogHandler
-        {
-            get
-            {
-                string mode=null;
-                
-                // first, backward compatibility with older configuration
-                XmlElement e = (XmlElement)dom.SelectSingleNode("//logmode");
-                if (e!=null) {
-                    mode = e.InnerText;
-                } else {
-                    // this is more modern way, to support nested elements as configuration
-                    e = (XmlElement)dom.SelectSingleNode("//log");
-                    if (e!=null)
-                        mode = e.GetAttribute("mode");
-                }
-
-                if (mode == null) mode = "append";
-
-                switch (mode)
-                {
-                    case "rotate":
-                        return new SizeBasedRollingLogAppender(LogDirectory, BaseName);
-
-                    case "none":
-                        return new IgnoreLogAppender();
-
-                    case "reset":
-                        return new ResetLogAppender(LogDirectory, BaseName);
-
-                    case "roll":
-                        return new RollingLogAppender(LogDirectory, BaseName);
-
-                    case "roll-by-time":
-                        XmlNode patternNode = e.SelectSingleNode("pattern");
-                        if (patternNode == null)
-                        {
-                            throw new InvalidDataException("Time Based rolling policy is specified but no pattern can be found in configuration XML.");
-                        }
-                        string pattern = patternNode.InnerText;
-                        int period = SingleIntElement(e,"period",1);
-                        return new TimeBasedRollingLogAppender(LogDirectory, BaseName, pattern, period);
-
-                    case "roll-by-size":
-                        int sizeThreshold = SingleIntElement(e,"sizeThreshold",10*1024)  * SizeBasedRollingLogAppender.BYTES_PER_KB;
-                        int keepFiles = SingleIntElement(e,"keepFiles",SizeBasedRollingLogAppender.DEFAULT_FILES_TO_KEEP);
-                        return new SizeBasedRollingLogAppender(LogDirectory, BaseName, sizeThreshold, keepFiles);
-
-                    case "append":
-                        return new DefaultLogAppender(LogDirectory, BaseName);
-
-                    default:
-                        throw new InvalidDataException("Undefined logging mode: " + mode);
-                }
-            }
-
-        }
-
-        /// <summary>
-        /// Optionally specified depend services that must start before this service starts.
-        /// </summary>
-        public string[] ServiceDependencies
-        {
-            get
-            {
-                System.Collections.ArrayList serviceDependencies = new System.Collections.ArrayList();
-
-                foreach (XmlNode depend in dom.SelectNodes("//depend"))
-                {
-                    serviceDependencies.Add(depend.InnerText);
-                }
-
-                return (string[])serviceDependencies.ToArray(typeof(string));
-            }
-        }
-
-        public string Id
-        {
-            get
-            {
-                return SingleElement("id");
-            }
-        }
-
-        public string Caption
-        {
-            get
-            {
-                return SingleElement("name");
-            }
-        }
-
-        public string Description
-        {
-            get
-            {
-                return SingleElement("description");
-            }
-        }
-
-        /// <summary>
-        /// True if the service should when finished on shutdown.
-        /// This doesn't work on some OSes. See http://msdn.microsoft.com/en-us/library/ms679277%28VS.85%29.aspx
-        /// </summary>
-        public bool BeepOnShutdown
-        {
-            get
-            {
-                return dom.SelectSingleNode("//beeponshutdown") != null;
-            }
-        }
-
-
-        /// <summary>
-        /// The estimated time required for a pending stop operation (default 15 secs).
-        /// Before the specified amount of time has elapsed, the service should make its next call to the SetServiceStatus function 
-        /// with either an incremented checkPoint value or a change in currentState. (see http://msdn.microsoft.com/en-us/library/ms685996.aspx)
-        /// </summary>
-        public TimeSpan WaitHint
-        {
-            get
-            {
-                return SingleTimeSpanElement(dom, "//waithint", TimeSpan.FromSeconds(15));
-            }
-        }
-
-
-        /// <summary>
-        /// The time before the service should make its next call to the SetServiceStatus function 
-        /// with an incremented checkPoint value (default 1 sec).
-        /// Do not wait longer than the wait hint. A good interval is one-tenth of the wait hint but not less than 1 second and not more than 10 seconds.
-        /// </summary>
-        public TimeSpan SleepTime
-        {
-            get
-            {
-                return SingleTimeSpanElement(dom, "//sleeptime", TimeSpan.FromSeconds(1));
-            }
-        }
-
-        /// <summary>
-        /// True if the service can interact with the desktop.
-        /// </summary>
-        public bool Interactive
-        {
-            get
-            {
-                return dom.SelectSingleNode("//interactive") != null;
-            }
-        }
-
-        /// <summary>
-        /// Environment variable overrides
-        /// </summary>
-        public Dictionary<string, string> EnvironmentVariables
-        {
-            get
-            {
-                Dictionary<string, string> map = new Dictionary<string, string>();
-                foreach (XmlNode n in dom.SelectNodes("//env"))
-                {
-                    string key = n.Attributes["name"].Value;
-                    string value = Environment.ExpandEnvironmentVariables(n.Attributes["value"].Value);
-                    map[key] = value;
-
-                    Environment.SetEnvironmentVariable(key, value);
-                }
-                return map;
-            }
-        }
-
-        /// <summary>
-        /// List of downloads to be performed by the wrapper before starting
-        /// a service.
-        /// </summary>
-        public List<Download> Downloads
-        {
-            get
-            {
-                List<Download> r = new List<Download>();
-                foreach (XmlNode n in dom.SelectNodes("//download"))
-                {
-                    r.Add(new Download(n));
-                }
-                return r;
-            }
-        }
-
-        public List<SC_ACTION> FailureActions
-        {
-            get
-            {
-                List<SC_ACTION> r = new List<SC_ACTION>();
-                foreach (XmlNode n in dom.SelectNodes("//onfailure"))
-                {
-                    SC_ACTION_TYPE type;
-                    string action = n.Attributes["action"].Value;
-                    switch (action)
-                    {
-                        case "restart":
-                            type = SC_ACTION_TYPE.SC_ACTION_RESTART;
-                            break;
-                        case "none":
-                            type = SC_ACTION_TYPE.SC_ACTION_NONE;
-                            break;
-                        case "reboot":
-                            type = SC_ACTION_TYPE.SC_ACTION_REBOOT;
-                            break;
-                        default:
-                            throw new Exception("Invalid failure action: " + action);
-                    }
-                    XmlAttribute delay = n.Attributes["delay"];
-                    r.Add(new SC_ACTION(type, delay != null ? ParseTimeSpan(delay.Value) : TimeSpan.Zero));
-                }
-                return r;
-            }
-        }
-
-        public TimeSpan ResetFailureAfter
-        {
-            get
-            {
-                return SingleTimeSpanElement(dom, "//resetfailure", TimeSpan.FromDays(1));
-            }
-        }
-
-        protected string GetServiceAccountPart(string subNodeName)
-		{
-			var node = dom.SelectSingleNode("//serviceaccount");
-
-            if (node != null)
-            {
-                var subNode = node.SelectSingleNode(subNodeName);
-                if (subNode != null)
-                {
-                    return subNode.InnerText;
-                } 
-            }
-
-			return null;
-
-		}
-
-		protected string serviceAccountDomain
-		{
-			get{
-				return GetServiceAccountPart("domain");
-			}
-		}
-
-		protected string serviceAccountName
-		{
-			get
-			{
-				return GetServiceAccountPart("user");
-			}
-		}
-
-		public string ServiceAccountPassword
-		{
-			get
-			{
-				return GetServiceAccountPart("password");
-			}
-		}
-
-		public string ServiceAccountUser
-		{
-			get { return (serviceAccountDomain ?? "NULL") + @"\" + (serviceAccountName ?? "NULL"); }
-		}
-
-		public bool HasServiceAccount()
-		{
-			return !string.IsNullOrEmpty(serviceAccountDomain) && !string.IsNullOrEmpty(serviceAccountName);
-		}
-
-         /// <summary>
-         /// Time to wait for the service to gracefully shutdown before we forcibly kill it
-         /// </summary>
-        public TimeSpan StopTimeout
-        {
-            get
-            {
-<<<<<<< HEAD
-                return SingleTimeSpanElement(dom.FirstChild, "stoptimeout", TimeSpan.FromSeconds(15));
-            }
-        }
-
-        public bool StopParentProcessFirst
-        {
-            get
-            {
-                var value = SingleElement("stopparentprocessfirst", true);
-                bool result;
-                if (bool.TryParse(value, out result))
-                {
-                    return result;
-                }
-                return false;
-=======
-                return SingleTimeSpanElement(dom, "//stoptimeout", TimeSpan.FromSeconds(15));
->>>>>>> 60817bcd
-            }
-        }
-
-        /// <summary>
-        /// Desired process priority or null if not specified.
-        /// </summary>
-        public ProcessPriorityClass Priority
-        {
-            get
-            {
-                var p = SingleElement("priority",true);
-                if (p == null) return ProcessPriorityClass.Normal;  // default value
-
-                return (ProcessPriorityClass)Enum.Parse(typeof(ProcessPriorityClass), p, true);
-            }
-        }
-    }
-}
+﻿using System;
+using System.Collections.Generic;
+using System.ComponentModel;
+using System.Data;
+using System.Diagnostics;
+using System.Reflection;
+using System.Runtime.InteropServices;
+using System.ServiceProcess;
+using System.Text;
+using System.IO;
+using System.Net;
+using WMI;
+using System.Xml;
+using System.Threading;
+using Microsoft.Win32;
+
+namespace winsw
+{
+    /// <summary>
+    /// In-memory representation of the configuration file.
+    /// </summary>
+    public class ServiceDescriptor
+    {
+        protected readonly XmlDocument dom = new XmlDocument();
+
+        /// <summary>
+        /// Where did we find the configuration file?
+        /// 
+        /// This string is "c:\abc\def\ghi" when the configuration XML is "c:\abc\def\ghi.xml"
+        /// </summary>
+        public string BasePath { get; set; }
+        /// <summary>
+        /// The file name portion of the configuration file.
+        /// 
+        /// In the above example, this would be "ghi".
+        /// </summary>
+        public string BaseName { get; set; }
+
+        public virtual string ExecutablePath
+        {
+            get
+            {
+                // this returns the executable name as given by the calling process, so
+                // it needs to be absolutized.
+                string p = Environment.GetCommandLineArgs()[0];
+                return Path.Combine(AppDomain.CurrentDomain.BaseDirectory, p);
+
+            }
+        }
+
+        public ServiceDescriptor()
+        {
+            // find co-located configuration xml. We search up to the ancestor directories to simplify debugging,
+            // as well as trimming off ".vshost" suffix (which is used during debugging)
+            string p = ExecutablePath;
+            string baseName = Path.GetFileNameWithoutExtension(p);
+            if (baseName.EndsWith(".vshost")) baseName = baseName.Substring(0, baseName.Length - 7);
+            while (true)
+            {
+                p = Path.GetDirectoryName(p);
+                if (File.Exists(Path.Combine(p, baseName + ".xml")))
+                    break;
+            }
+
+            BaseName = baseName;
+            BasePath = Path.Combine(p, BaseName);
+
+            dom.Load(BasePath + ".xml");
+
+            // register the base directory as environment variable so that future expansions can refer to this.
+            Environment.SetEnvironmentVariable("BASE", p);
+            // ditto for ID
+            Environment.SetEnvironmentVariable("SERVICE_ID", Id);
+            Environment.SetEnvironmentVariable("WINSW_EXECUTABLE", ExecutablePath);
+        }
+
+        /// <summary>
+        /// Loads descriptor from existing DOM
+        /// </summary>
+        public ServiceDescriptor(XmlDocument dom)
+        {
+            this.dom = dom;
+        }
+
+        public static ServiceDescriptor FromXML(string xml)
+        {
+            var dom = new XmlDocument();
+            dom.LoadXml(xml);
+            return new ServiceDescriptor(dom);
+        }
+
+        private string SingleElement(string tagName)
+        {
+            return SingleElement(tagName, false);
+        }
+
+        private string SingleElement(string tagName, Boolean optional)
+        {
+            var n = dom.SelectSingleNode("//" + tagName);
+            if (n == null && !optional) throw new InvalidDataException("<" + tagName + "> is missing in configuration XML");
+            return n == null ? null : Environment.ExpandEnvironmentVariables(n.InnerText);
+        }
+
+        private int SingleIntElement(XmlNode parent, string tagName, int defaultValue)
+        {
+            var e = parent.SelectSingleNode(tagName);
+
+            if (e == null)
+            {
+                return defaultValue;
+            }
+            else
+            {
+                return int.Parse(e.InnerText);
+            }
+        }
+
+        private TimeSpan SingleTimeSpanElement(XmlNode parent, string tagName, TimeSpan defaultValue)
+        {
+            var e = parent.SelectSingleNode(tagName);
+
+            if (e == null)
+            {
+                return defaultValue;
+            }
+            else
+            {
+                return ParseTimeSpan(e.InnerText);
+            }
+        }
+
+        private TimeSpan ParseTimeSpan(string v)
+        {
+            v = v.Trim();
+            foreach (var s in SUFFIX)
+            {
+                if (v.EndsWith(s.Key))
+                {
+                    return TimeSpan.FromMilliseconds(int.Parse(v.Substring(0, v.Length - s.Key.Length).Trim()) * s.Value);
+                }
+            }
+            return TimeSpan.FromMilliseconds(int.Parse(v));
+        }
+
+        private static readonly Dictionary<string,long> SUFFIX = new Dictionary<string,long> {
+            { "ms",     1 }, 
+            { "sec",    1000L },
+            { "secs",   1000L },
+            { "min",    1000L*60L },
+            { "mins",   1000L*60L },
+            { "hr",     1000L*60L*60L },
+            { "hrs",    1000L*60L*60L },
+            { "hour",   1000L*60L*60L },
+            { "hours",  1000L*60L*60L },
+            { "day",    1000L*60L*60L*24L },
+            { "days",   1000L*60L*60L*24L }
+        };
+
+        /// <summary>
+        /// Path to the executable.
+        /// </summary>
+        public string Executable
+        {
+            get
+            {
+                return SingleElement("executable");
+            }
+        }
+
+        /// <summary>
+        /// Optionally specify a different Path to an executable to shutdown the service.
+        /// </summary>
+        public string StopExecutable
+        {
+            get
+            {
+                return SingleElement("stopexecutable");
+            }
+        }
+
+        /// <summary>
+        /// Arguments or multiple optional argument elements which overrule the arguments element.
+        /// </summary>
+        public string Arguments
+        {
+            get
+            {
+                string arguments = AppendTags("argument");
+
+                if (arguments == null)
+                {
+                    var argumentsNode = dom.SelectSingleNode("//arguments");
+
+                    if (argumentsNode == null)
+                    {
+                        return "";
+                    }
+
+                    return Environment.ExpandEnvironmentVariables(argumentsNode.InnerText);
+                }
+                else
+                {
+                    return arguments;
+                }
+            }
+        }
+
+        /// <summary>
+        /// Multiple optional startargument elements.
+        /// </summary>
+        public string Startarguments
+        {
+            get
+            {
+                return AppendTags("startargument");
+            }
+        }
+
+        /// <summary>
+        /// Multiple optional stopargument elements.
+        /// </summary>
+        public string Stoparguments
+        {
+            get
+            {
+                return AppendTags("stopargument");
+            }
+        }
+
+        /// <summary>
+        /// Optional working directory.
+        /// </summary>
+        public string WorkingDirectory {
+            get {
+                var wd = SingleElement("workingdirectory", true);
+                return String.IsNullOrEmpty(wd) ? Path.GetDirectoryName(Assembly.GetExecutingAssembly().Location) : wd;
+            }
+        }
+
+        /// <summary>
+        /// Combines the contents of all the elements of the given name,
+        /// or return null if no element exists. Handles whitespace quotation.
+        /// </summary>
+        private string AppendTags(string tagName)
+        {
+            XmlNode argumentNode = dom.SelectSingleNode("//" + tagName);
+
+            if (argumentNode == null)
+            {
+                return null;
+            }
+            else
+            {
+                string arguments = "";
+
+                foreach (XmlElement argument in dom.SelectNodes("//" + tagName))
+                {
+                    string token = Environment.ExpandEnvironmentVariables(argument.InnerText);
+
+                    if (token.StartsWith("\"") && token.EndsWith("\""))
+                    {
+                        // for backward compatibility, if the argument is already quoted, leave it as is.
+                        // in earlier versions we didn't handle quotation, so the user might have worked
+                        // around it by themselves
+                    }
+                    else
+                    {
+                        if (token.Contains(" "))
+                        {
+                            token = '"' + token + '"';
+                        }
+                    }
+                    arguments += " " + token;
+                }
+
+                return arguments;
+            }
+        }
+
+        /// <summary>
+        /// LogDirectory is the service wrapper executable directory or the optionally specified logpath element.
+        /// </summary>
+        public string LogDirectory
+        {
+            get
+            {
+                XmlNode loggingNode = dom.SelectSingleNode("//logpath");
+
+                if (loggingNode != null)
+                {
+                    return Environment.ExpandEnvironmentVariables(loggingNode.InnerText);
+                }
+                else
+                {
+                    return Path.GetDirectoryName(ExecutablePath);
+                }
+            }
+        }
+
+        public LogHandler LogHandler
+        {
+            get
+            {
+                string mode=null;
+                
+                // first, backward compatibility with older configuration
+                XmlElement e = (XmlElement)dom.SelectSingleNode("//logmode");
+                if (e!=null) {
+                    mode = e.InnerText;
+                } else {
+                    // this is more modern way, to support nested elements as configuration
+                    e = (XmlElement)dom.SelectSingleNode("//log");
+                    if (e!=null)
+                        mode = e.GetAttribute("mode");
+                }
+
+                if (mode == null) mode = "append";
+
+                switch (mode)
+                {
+                    case "rotate":
+                        return new SizeBasedRollingLogAppender(LogDirectory, BaseName);
+
+                    case "none":
+                        return new IgnoreLogAppender();
+
+                    case "reset":
+                        return new ResetLogAppender(LogDirectory, BaseName);
+
+                    case "roll":
+                        return new RollingLogAppender(LogDirectory, BaseName);
+
+                    case "roll-by-time":
+                        XmlNode patternNode = e.SelectSingleNode("pattern");
+                        if (patternNode == null)
+                        {
+                            throw new InvalidDataException("Time Based rolling policy is specified but no pattern can be found in configuration XML.");
+                        }
+                        string pattern = patternNode.InnerText;
+                        int period = SingleIntElement(e,"period",1);
+                        return new TimeBasedRollingLogAppender(LogDirectory, BaseName, pattern, period);
+
+                    case "roll-by-size":
+                        int sizeThreshold = SingleIntElement(e,"sizeThreshold",10*1024)  * SizeBasedRollingLogAppender.BYTES_PER_KB;
+                        int keepFiles = SingleIntElement(e,"keepFiles",SizeBasedRollingLogAppender.DEFAULT_FILES_TO_KEEP);
+                        return new SizeBasedRollingLogAppender(LogDirectory, BaseName, sizeThreshold, keepFiles);
+
+                    case "append":
+                        return new DefaultLogAppender(LogDirectory, BaseName);
+
+                    default:
+                        throw new InvalidDataException("Undefined logging mode: " + mode);
+                }
+            }
+
+        }
+
+        /// <summary>
+        /// Optionally specified depend services that must start before this service starts.
+        /// </summary>
+        public string[] ServiceDependencies
+        {
+            get
+            {
+                System.Collections.ArrayList serviceDependencies = new System.Collections.ArrayList();
+
+                foreach (XmlNode depend in dom.SelectNodes("//depend"))
+                {
+                    serviceDependencies.Add(depend.InnerText);
+                }
+
+                return (string[])serviceDependencies.ToArray(typeof(string));
+            }
+        }
+
+        public string Id
+        {
+            get
+            {
+                return SingleElement("id");
+            }
+        }
+
+        public string Caption
+        {
+            get
+            {
+                return SingleElement("name");
+            }
+        }
+
+        public string Description
+        {
+            get
+            {
+                return SingleElement("description");
+            }
+        }
+
+        /// <summary>
+        /// True if the service should when finished on shutdown.
+        /// This doesn't work on some OSes. See http://msdn.microsoft.com/en-us/library/ms679277%28VS.85%29.aspx
+        /// </summary>
+        public bool BeepOnShutdown
+        {
+            get
+            {
+                return dom.SelectSingleNode("//beeponshutdown") != null;
+            }
+        }
+
+
+        /// <summary>
+        /// The estimated time required for a pending stop operation (default 15 secs).
+        /// Before the specified amount of time has elapsed, the service should make its next call to the SetServiceStatus function 
+        /// with either an incremented checkPoint value or a change in currentState. (see http://msdn.microsoft.com/en-us/library/ms685996.aspx)
+        /// </summary>
+        public TimeSpan WaitHint
+        {
+            get
+            {
+                return SingleTimeSpanElement(dom.FirstChild, "waithint", TimeSpan.FromSeconds(15));
+            }
+        }
+
+
+        /// <summary>
+        /// The time before the service should make its next call to the SetServiceStatus function 
+        /// with an incremented checkPoint value (default 1 sec).
+        /// Do not wait longer than the wait hint. A good interval is one-tenth of the wait hint but not less than 1 second and not more than 10 seconds.
+        /// </summary>
+        public TimeSpan SleepTime
+        {
+            get
+            {
+                return SingleTimeSpanElement(dom.FirstChild, "sleeptime", TimeSpan.FromSeconds(1));
+            }
+        }
+
+        /// <summary>
+        /// True if the service can interact with the desktop.
+        /// </summary>
+        public bool Interactive
+        {
+            get
+            {
+                return dom.SelectSingleNode("//interactive") != null;
+            }
+        }
+
+        /// <summary>
+        /// Environment variable overrides
+        /// </summary>
+        public Dictionary<string, string> EnvironmentVariables
+        {
+            get
+            {
+                Dictionary<string, string> map = new Dictionary<string, string>();
+                foreach (XmlNode n in dom.SelectNodes("//env"))
+                {
+                    string key = n.Attributes["name"].Value;
+                    string value = Environment.ExpandEnvironmentVariables(n.Attributes["value"].Value);
+                    map[key] = value;
+
+                    Environment.SetEnvironmentVariable(key, value);
+                }
+                return map;
+            }
+        }
+
+        /// <summary>
+        /// List of downloads to be performed by the wrapper before starting
+        /// a service.
+        /// </summary>
+        public List<Download> Downloads
+        {
+            get
+            {
+                List<Download> r = new List<Download>();
+                foreach (XmlNode n in dom.SelectNodes("//download"))
+                {
+                    r.Add(new Download(n));
+                }
+                return r;
+            }
+        }
+
+        public List<SC_ACTION> FailureActions
+        {
+            get
+            {
+                List<SC_ACTION> r = new List<SC_ACTION>();
+                foreach (XmlNode n in dom.SelectNodes("//onfailure"))
+                {
+                    SC_ACTION_TYPE type;
+                    string action = n.Attributes["action"].Value;
+                    switch (action)
+                    {
+                        case "restart":
+                            type = SC_ACTION_TYPE.SC_ACTION_RESTART;
+                            break;
+                        case "none":
+                            type = SC_ACTION_TYPE.SC_ACTION_NONE;
+                            break;
+                        case "reboot":
+                            type = SC_ACTION_TYPE.SC_ACTION_REBOOT;
+                            break;
+                        default:
+                            throw new Exception("Invalid failure action: " + action);
+                    }
+                    XmlAttribute delay = n.Attributes["delay"];
+                    r.Add(new SC_ACTION(type, delay != null ? ParseTimeSpan(delay.Value) : TimeSpan.Zero));
+                }
+                return r;
+            }
+        }
+
+        public TimeSpan ResetFailureAfter
+        {
+            get
+            {
+                return SingleTimeSpanElement(dom.FirstChild, "resetfailure", TimeSpan.FromDays(1));
+            }
+        }
+
+        protected string GetServiceAccountPart(string subNodeName)
+		{
+			var node = dom.SelectSingleNode("//serviceaccount");
+
+            if (node != null)
+            {
+                var subNode = node.SelectSingleNode(subNodeName);
+                if (subNode != null)
+                {
+                    return subNode.InnerText;
+                } 
+            }
+
+			return null;
+
+		}
+
+		protected string serviceAccountDomain
+		{
+			get{
+				return GetServiceAccountPart("domain");
+			}
+		}
+
+		protected string serviceAccountName
+		{
+			get
+			{
+				return GetServiceAccountPart("user");
+			}
+		}
+
+		public string ServiceAccountPassword
+		{
+			get
+			{
+				return GetServiceAccountPart("password");
+			}
+		}
+
+		public string ServiceAccountUser
+		{
+			get { return (serviceAccountDomain ?? "NULL") + @"\" + (serviceAccountName ?? "NULL"); }
+		}
+
+		public bool HasServiceAccount()
+		{
+			return !string.IsNullOrEmpty(serviceAccountDomain) && !string.IsNullOrEmpty(serviceAccountName);
+		}
+
+         /// <summary>
+         /// Time to wait for the service to gracefully shutdown before we forcibly kill it
+         /// </summary>
+        public TimeSpan StopTimeout
+        {
+            get
+            {
+                return SingleTimeSpanElement(dom.FirstChild, "stoptimeout", TimeSpan.FromSeconds(15));
+            }
+        }
+
+        public bool StopParentProcessFirst
+        {
+            get
+            {
+                var value = SingleElement("stopparentprocessfirst", true);
+                bool result;
+                if (bool.TryParse(value, out result))
+                {
+                    return result;
+                }
+                return false;
+            }
+        }
+
+        /// <summary>
+        /// Desired process priority or null if not specified.
+        /// </summary>
+        public ProcessPriorityClass Priority
+        {
+            get
+            {
+                var p = SingleElement("priority",true);
+                if (p == null) return ProcessPriorityClass.Normal;  // default value
+
+                return (ProcessPriorityClass)Enum.Parse(typeof(ProcessPriorityClass), p, true);
+            }
+        }
+    }
+}